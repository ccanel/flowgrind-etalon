--- conflicted
+++ resolved
@@ -60,11 +60,8 @@
     strchr \
     strerror \
     uname \
-<<<<<<< HEAD
     asprintf \
     strdup \
-=======
->>>>>>> 6c0ca1d2
 ], [], [AC_MSG_ERROR(required function not found.)]
 )
 
