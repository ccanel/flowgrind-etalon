--- conflicted
+++ resolved
@@ -1,4 +1,9 @@
-<<<<<<< HEAD
+flowgrind (0.7.5-1) unstable; urgency=medium
+
+  * New upstream Release 0.7.5
+
+ -- Arnd Hannemann <arnd.hannemann@credativ.de>  Thu, 23 Oct 2014 15:27:09 +0200
+
 flowgrind (0.7.1-2) unstable; urgency=medium
 
   * Drop dependency to transitional package libxmlrpc-c3-dev, closes: #765139
@@ -6,22 +11,6 @@
  -- Arnd Hannemann <arnd.hannemann@credativ.de>  Tue, 14 Oct 2014 11:58:51 +0200
 
 flowgrind (0.7.1-1) unstable; urgency=medium
-=======
-flowgrind (0.7.5) unstable; urgency=medium
-
-  Release 0.7.5 (2014-10-23)
-  * (Re-)added Mac OS X support (Closes issue #96, #95, #43)
-  * Includes a lot of bugfixes, to name a few:
-  * Closes issue #159 (flowgrind-stop does not complain, if there is no address given)
-  * Closes issue #70 (flowgrind-stop does not accept IPv6 addresses)
-  * Closes issue #154 (flowgrindd does not complain if it cannot bind socket
-  * Closes issue #148 (tcp ca state in flowlog doesn't seem to work )
-  * Closes various pcap issues and crashes (thanks Marcel Nehring)
-
- -- Arnd Hannemann <arnd.hannemann@credativ.de>  Thu, 23 Oct 2014 14:55:09 +0200
-
-flowgrind (0.7.1) unstable; urgency=medium
->>>>>>> 0190d1b3
 
   Release 0.7.1 (2014-05-27)
   * Closes issue #80 reported and fixed by Felix Rietig
