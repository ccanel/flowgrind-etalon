#ifndef _COMMON_H_
#define _COMMON_H_

#ifdef HAVE_CONFIG_H
#include <config.h>
#endif

#include <limits.h>
#include <stdio.h>
#include <sys/time.h>
#include <sys/types.h>
#include <sys/uio.h>
#include <unistd.h>
#include <sys/socket.h>
#include <netinet/in.h>
#include <netinet/in_systm.h>
#include <netinet/tcp.h>

#define UNUSED_ARGUMENT(x) (void)x

#include "gitversion.h"

#ifdef GITVERSION
#define FLOWGRIND_VERSION GITVERSION
#elif defined PACKAGE_VERSION
#define FLOWGRIND_VERSION PACKAGE_VERSION
#else
#define FLOWGRIND_VERSION "(n/a)"
#endif

<<<<<<< HEAD
/* Flowgrind's xmlrpc API version in integer representation */
#define FLOWGRIND_API_VERSION 3

#define DEFAULT_LISTEN_PORT     5999
=======
#define DEFAULT_LISTEN_PORT 5999
>>>>>>> e74f7a17

#define ERR_FATAL 0
#define ERR_WARNING 1

#define ASSIGN_MIN(s, c) if ((s)>(c)) (s) = (c)
#define ASSIGN_MAX(s, c) if ((s)<(c)) (s) = (c)

void error(int errcode, const char *fmt, ...);

#define WRITE 0
#define READ 1

#define INTERVAL 0
#define TOTAL 1

#define MAX_EXTRA_SOCKET_OPTIONS 10
#define MAX_EXTRA_SOCKET_OPTION_VALUE_LENGTH 100

#define MAX_FLOWS 2048

#ifndef TCP_CA_NAME_MAX
#define TCP_CA_NAME_MAX 16
#endif

enum _extra_socket_option_level
{
	level_sol_socket,
	level_sol_tcp,
	level_ipproto_ip,
	level_ipproto_sctp,
	level_ipproto_tcp,
	level_ipproto_udp
};

/*
 * our data block has the following layout:
 *
 * this_block_size (int32_t), request_block_size (int32_t), data (timeval), trail
 *
 * this_block_size:     the size of our request or response block (we generate
 *                      a request block here)
 *
 * request_block_size:  the size of the response block we request
 *                      0 if we dont request a response block
 *                     -1 indicates this is a response block (needed for parsing data)
 *
 * data                 RTT data if this is a response block
 *
 * trail:               trailing garbage to fill up the blocksize (not used)
 */

#define MIN_BLOCK_SIZE (signed) sizeof (struct _block)
struct _block
{
	int32_t this_block_size;
	int32_t request_block_size;
	struct timeval data;
	struct timeval data2; /* used to access 64bit timeval on 32bit arch */
};

enum _stochastic_distributions
{
	CONSTANT='0',
	NORMAL,
	WEIBULL,
	UNIFORM,
	EXPONENTIAL,
	PARETO,
	LOGNORMAL
};

struct _trafgen_options
{
	enum _stochastic_distributions distribution;
	double param_one;
	double param_two;

};

/* Common to both endpoints */
struct _flow_settings
{
	char bind_address[1000];

	double delay[2];
	double duration[2];

	double reporting_interval;

	int requested_send_buffer_size;
	int requested_read_buffer_size;

	int maximum_block_size;

	int traffic_dump;
	int so_debug;
	int route_record;
	int pushy;
	int shutdown;

	int write_rate;
	unsigned int random_seed;

	int flow_control;

	int byte_counting;

	int cork;
	int nonagle;
	char cc_alg[TCP_CA_NAME_MAX];
	int elcn;
	int lcd;
	int mtcp;
	int dscp;
	int ipmtudiscover;

	struct _trafgen_options request_trafgen_options;
	struct _trafgen_options response_trafgen_options;
	struct _trafgen_options interpacket_gap_trafgen_options;

	struct _extra_socket_options {
		int level;
		int optname;
		int optlen;
		char optval[MAX_EXTRA_SOCKET_OPTION_VALUE_LENGTH];
	} extra_socket_options[MAX_EXTRA_SOCKET_OPTIONS];
	int num_extra_socket_options;
};

/* Flowgrinds view on the tcp_info struct for
 * serialization / deserialization */
struct _fg_tcp_info
{
	int tcpi_snd_cwnd;
	int tcpi_snd_ssthresh;
	int tcpi_unacked;
	int tcpi_sacked;
	int tcpi_lost;
	int tcpi_retrans;
	int tcpi_retransmits;
	int tcpi_fackets;
	int tcpi_reordering;
	int tcpi_rtt;
	int tcpi_rttvar;
	int tcpi_rto;
	int tcpi_backoff;
	int tcpi_snd_mss;
	int tcpi_ca_state;
};

/* Report (measurement sample) of a flow */
struct _report
{
	int id;
	/* Is this an INTERVAL or TOTAL (final) report? */
	int type;
	struct timeval begin;
	struct timeval end;
#ifdef HAVE_UNSIGNED_LONG_LONG_INT
	unsigned long long bytes_read;
	unsigned long long bytes_written;
#else
	long bytes_read;
	long bytes_written;
#endif
	unsigned int request_blocks_read;
	unsigned int request_blocks_written;
	unsigned int response_blocks_read;
	unsigned int response_blocks_written;

	double rtt_min, rtt_max, rtt_sum;
	double iat_min, iat_max, iat_sum;

	/* on the Daemon this is filled from the os specific
	 * tcp_info struct */
	struct _fg_tcp_info tcp_info;

	int pmtu;
	int imtu;

	int status;

	struct _report* next;
};

#endif<|MERGE_RESOLUTION|>--- conflicted
+++ resolved
@@ -28,14 +28,9 @@
 #define FLOWGRIND_VERSION "(n/a)"
 #endif
 
-<<<<<<< HEAD
-/* Flowgrind's xmlrpc API version in integer representation */
 #define FLOWGRIND_API_VERSION 3
 
-#define DEFAULT_LISTEN_PORT     5999
-=======
 #define DEFAULT_LISTEN_PORT 5999
->>>>>>> e74f7a17
 
 #define ERR_FATAL 0
 #define ERR_WARNING 1
