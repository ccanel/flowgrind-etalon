--- conflicted
+++ resolved
@@ -116,33 +116,9 @@
 		if (send_buffer_size)
 			*send_buffer_size = set_window_size_directed(fd, send_buffer_size_req, SO_SNDBUF);
 		if (read_buffer_size)
-<<<<<<< HEAD
 			*read_buffer_size = set_window_size_directed(fd, read_buffer_size_req, SO_RCVBUF);
 
 		break;
-=======
-		*read_buffer_size = set_window_size_directed(fd, read_buffer_size_req, SO_RCVBUF);
-
-		if (!do_connect)
-			break;
-
-		rc = connect(fd, res->ai_addr, res->ai_addrlen);
-		if (rc == 0) {
-			if (res->ai_family == PF_INET) {
-				tempv4 = (struct sockaddr_in *) res->ai_addr;
-				strncpy(server_name, inet_ntoa(tempv4->sin_addr), 256);
-				server_name[255] = 0;
-			}
-			else if (res->ai_family == PF_INET6){
-				tempv6 = (struct sockaddr_in6 *) res->ai_addr;
-				inet_ntop(AF_INET6, &tempv6->sin6_addr, server_name, 256);
-			}
-			DEBUG_MSG(LOG_WARNING, "connected to %s port %u for "
-				"data connection (fd=%u)", server_name,
-				port, fd);
-			break;
-		}
->>>>>>> 82fd5049
 
 	} while ((res = res->ai_next) != NULL);
 
@@ -278,20 +254,13 @@
 	fg_pcap_go(flow);
 #endif /* HAVE_LIBPCAP */
 	if (!flow->source_settings.late_connect) {
-<<<<<<< HEAD
-		DEBUG_MSG(4, "(early) connecting test socket");
+		DEBUG_MSG(4, "(early) connecting test socket (fd=%u)", flow->fd);
 		if (do_connect(flow) == -1) {
 			request->r.error = flow->error;
 			flow->error = NULL;
 			uninit_flow(flow);
 			return -1;
 		}
-=======
-		DEBUG_MSG(4, "(early) connecting test socket (fd=%u)", flow->fd);
-		connect(flow->fd, flow->addr, flow->addr_len);
-		flow->connect_called = 1;
-		flow->pmtu = get_pmtu(flow->fd);
->>>>>>> 82fd5049
 	}
 
 	request->flow_id = flow->id;
